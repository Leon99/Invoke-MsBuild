--- conflicted
+++ resolved
@@ -169,15 +169,8 @@
 		[switch] $KeepBuildLogOnSuccessfulBuilds,
 
 		[parameter(Mandatory=$false)]
-<<<<<<< HEAD
-		[Alias("ShowBuildWindow")]
-		[Alias("Show")]
-		[Alias("S")]
+		[Alias("ShowBuildWindow","Show","S")]
 		[switch] $ShowBuildOutputInNewWindow,
-=======
-		[Alias("Show","S")]
-		[switch] $ShowBuildWindow,
->>>>>>> 17e7c3c0
 
 		[parameter(Mandatory=$false)]
 		[switch] $ShowBuildOutputInCurrentWindow,
