﻿#Requires -Version 2.0
function Invoke-MsBuild
{
<#
	.SYNOPSIS
	Builds the given Visual Studio solution or project file using MSBuild.
	
	.DESCRIPTION
	Executes the MSBuild.exe tool against the specified Visual Studio solution or project file.
	Returns true if the build succeeded, false if the build failed, and null if we could not determine the build result.
	If using the PathThru switch, the process running MSBuild is returned instead.
	
	.PARAMETER Path
	The path of the Visual Studio solution or project to build (e.g. a .sln or .csproj file).
	
	.PARAMETER MsBuildParameters
	Additional parameters to pass to the MsBuild command-line tool. This can be any valid MsBuild command-line parameters except for the path of 
	the solution/project to build.
	
	See http://msdn.microsoft.com/en-ca/library/vstudio/ms164311.aspx for valid MsBuild command-line parameters.
	
	.PARAMETER $BuildLogDirectoryPath
	The directory path to write the build log file to.
	Defaults to putting the log file in the users temp directory (e.g. C:\Users\[User Name]\AppData\Local\Temp).
	Use the keyword "PathDirectory" to put the log file in the same directory as the .sln or project file being built.
	
	.PARAMETER AutoLaunchBuildLog
	If set, this switch will cause the build log to automatically be launched into the default viewer if the build fails.
	NOTE: This switch cannot be used with the PassThru switch.
	
	.PARAMETER KeepBuildLogOnSuccessfulBuilds
	If set, this switch will cause the msbuild log file to not be deleted on successful builds; normally it is only kept around on failed builds.
	NOTE: This switch cannot be used with the PassThru switch.
	
	.PARAMETER ShowBuildOutputInNewWindow
	If set, this switch will cause a command prompt window to be shown in order to view the progress of the build.
	By default the build output is not shown in any window.
	NOTE: This switch cannot be used with the ShowBuildOutputInCurrentWindow switch.
	
	.PARAMETER ShowBuildOutputInCurrentWindow
	If set, this switch will cause the build process to be started in the existing console window, instead of creating a new one.
	By default the build output is not shown in any window.
	NOTE: This switch will override the ShowBuildOutputInNewWindow switch.
	NOTE: There is a problem with the -NoNewWindow parameter of the Start-Process cmdlet; this is used for the ShowBuildOutputInCurrentWindow switch.
		  The bug is that in some PowerShell consoles, the build output is not directed back to the console calling this function, so nothing is displayed.
		  To avoid the process from appearing to hang, PromptForInputBeforeClosing only has an effect with ShowBuildOutputInCurrentWindow when running 
		  in the default "ConsoleHost" PowerShell console window, as we know it works properly with this console (not others, like ISE, etc.).
	
	.PARAMETER PromptForInputBeforeClosing
	If set, this switch will prompt the user for input after the build completes, and will not continue until the user presses a key.
	NOTE: This switch only has an effect when used with the ShowBuildOutputInNewWindow and ShowBuildOutputInCurrentWindow switches.
	NOTE: This switch cannot be used with the PassThru switch.
	NOTE: The user will need to provide input before execution will return back to the calling script.
	NOTE: To avoid the process from appearing to hang, PromptForInputBeforeClosing only has an effect with ShowBuildOutputInCurrentWindow when running 
		  in the default "ConsoleHost" PowerShell console window, as we know it works properly with this console (not others, like ISE, etc.).

	.PARAMETER PassThru
	If set, this switch will cause the script not to wait until the build (launched in another process) completes before continuing execution.
	Instead the build will be started in a new process and that process will immediately be returned, allowing the calling script to continue 
	execution while the build is performed, and also to inspect the process to see when it completes.
	NOTE: This switch cannot be used with the AutoLaunchBuildLog, KeepBuildLogOnSuccessfulBuilds, or PromptForInputBeforeClosing switches.
	
	.PARAMETER GetLogPath
	If set, the build will not actually be performed.
	Instead it will just return the full path of the MsBuild Log file that would be created if the build is performed with the same parameters.
	
	.OUTPUTS
	When the -PassThru switch is not provided, a boolean value is returned; $true indicates that MsBuild completed successfully, $false indicates 
	that MsBuild failed with errors (or that something else went wrong), and $null indicates that we were unable to determine if the build succeeded or failed.
	
	When the -PassThru switch is provided, the process being used to run the build is returned.
	
	.EXAMPLE
	$buildSucceeded = Invoke-MsBuild -Path "C:\Some Folder\MySolution.sln"
	
	if ($buildSucceeded)
	{ Write-Host "Build completed successfully." }
	else
	{ Write-Host "Build failed. Check the build log file for errors." }
	
	Perform the default MSBuild actions on the Visual Studio solution to build the projects in it, and returns whether the build succeeded or failed.
	The PowerShell script will halt execution until MsBuild completes.
	
	.EXAMPLE
	$process = Invoke-MsBuild -Path "C:\Some Folder\MySolution.sln" -PassThru
	
	Perform the default MSBuild actions on the Visual Studio solution to build the projects in it.
	The PowerShell script will not halt execution; instead it will return the process performing MSBuild actions back to the caller while the action is performed.
	
	.EXAMPLE
	Invoke-MsBuild -Path "C:\Some Folder\MyProject.csproj" -MsBuildParameters "/target:Clean;Build" -ShowBuildOutputInNewWindow
	
	Cleans then Builds the given C# project.
	A window displaying the output from MsBuild will be shown so the user can view the progress of the build.
	
	.EXAMPLE
	Invoke-MsBuild -Path "C:\MySolution.sln" -Params "/target:Clean;Build /property:Configuration=Release;Platform=x64;BuildInParallel=true /verbosity:Detailed /maxcpucount"
	
	Cleans then Builds the given solution, specifying to build the project in parallel in the Release configuration for the x64 platform.
	Here the shorter "Params" alias is used instead of the full "MsBuildParameters" parameter name.
	
	.EXAMPLE
	Invoke-MsBuild -Path "C:\Some Folder\MyProject.csproj" -ShowBuildOutputInNewWindow -PromptForInputBeforeClosing -AutoLaunchBuildLog
	
	Builds the given C# project.
	A window displaying the output from MsBuild will be shown so the user can view the progress of the build, and it will not close until the user
	gives the window some input. This function will also not return until the user gives the window some input, halting the powershell script execution.
	If the build fails, the build log will automatically be opened in the default text viewer.
	
	.EXAMPLE
	Invoke-MsBuild -Path "C:\Some Folder\MyProject.csproj" -BuildLogDirectoryPath "C:\BuildLogs" -KeepBuildLogOnSuccessfulBuilds -AutoLaunchBuildLog
	
	Builds the given C# project.
	The build log will be saved in "C:\BuildLogs", and they will not be automatically deleted even if the build succeeds.
	If the build fails, the build log will automatically be opened in the default text viewer.
	
	.EXAMPLE
	Invoke-MsBuild -Path "C:\Some Folder\MyProject.csproj" -BuildLogDirectoryPath PathDirectory
	
	Builds the given C# project.
	The build log will be saved in "C:\Some Folder\", which is the same directory as the project being built (i.e. directory specified in the Path).
	
	.EXAMPLE
	Invoke-MsBuild -Path "C:\Database\Database.dbproj" -P "/t:Deploy /p:TargetDatabase=MyDatabase /p:TargetConnectionString=`"Data Source=DatabaseServerName`;Integrated Security=True`;Pooling=False`" /p:DeployToDatabase=True"
	
	Deploy the Visual Studio Database Project to the database "MyDatabase".
	Here the shorter "P" alias is used instead of the full "MsBuildParameters" parameter name.
	The shorter alias' of the msbuild parameters are also used; "/t" instead of "/target", and "/p" instead of "/property".
	
	.EXAMPLE
	Invoke-MsBuild -Path "C:\Some Folder\MyProject.csproj" -BuildLogDirectoryPath "C:\BuildLogs" -GetLogPath
	
	Returns the full path to the MsBuild Log file that would be created if the build was ran with the same parameters.
	In this example the returned log path might be "C:\BuildLogs\MyProject.msbuild.log".
	If the BuildLogDirectoryPath was not provided, the returned log path might be "C:\Some Folder\MyProject.msbuild.log".
	
	.LINK
	Project home: https://invokemsbuild.codeplex.com
	
	.NOTES
	Name:   Invoke-MsBuild
	Author: Daniel Schroeder (originally based on the module at http://geekswithblogs.net/dwdii/archive/2011/05/27/part-2-automating-a-visual-studio-build-with-powershell.aspx)
<<<<<<< HEAD
	Version: 2.0.0
=======
	Version: 1.6.2
>>>>>>> ff9adf7f
#>
	[CmdletBinding(DefaultParameterSetName="Wait")]
	param
	(
		[parameter(Position=0,Mandatory=$true,ValueFromPipeline=$true,HelpMessage="The path to the file to build with MsBuild (e.g. a .sln or .csproj file).")]
		[ValidateScript({Test-Path $_})]
		[string] $Path,

		[parameter(Mandatory=$false)]
		[Alias("Params")]
		[Alias("P")]
		[string] $MsBuildParameters,

		[parameter(Mandatory=$false)]
		[ValidateNotNullOrEmpty()]
		[Alias("L")]
		[string] $BuildLogDirectoryPath = $env:Temp,

		[parameter(Mandatory=$false,ParameterSetName="Wait")]
		[ValidateNotNullOrEmpty()]
		[Alias("AutoLaunch")]
		[Alias("A")]
		[switch] $AutoLaunchBuildLogOnFailure,

		[parameter(Mandatory=$false,ParameterSetName="Wait")]
		[ValidateNotNullOrEmpty()]
		[Alias("Keep")]
		[Alias("K")]
		[switch] $KeepBuildLogOnSuccessfulBuilds,

		[parameter(Mandatory=$false)]
		[Alias("ShowBuildWindow")]
		[Alias("Show")]
		[Alias("S")]
		[switch] $ShowBuildOutputInNewWindow,
		
		[parameter(Mandatory=$false)]
		[switch] $ShowBuildOutputInCurrentWindow,

		[parameter(Mandatory=$false,ParameterSetName="Wait")]
		[Alias("Prompt")]
		[switch] $PromptForInputBeforeClosing,
		
		[parameter(Mandatory=$false,ParameterSetName="PassThru")]
		[switch] $PassThru,

		[parameter(Mandatory=$false)]
		[Alias("Get")]
		[Alias("G")]
		[switch] $GetLogPath
	)

	BEGIN { }
	END { }
	PROCESS
	{
		# Turn on Strict Mode to help catch syntax-related errors.
		# 	This must come after a script's/function's param section.
		# 	Forces a function to be the first non-comment code to appear in a PowerShell Script/Module.
		Set-StrictMode -Version Latest

        # Default the ParameterSet variables that may not have been set depending on which parameter set is being used. This is required for PowerShell v2.0 compatibility.
        if (!(Test-Path Variable:Private:AutoLaunchBuildLogOnFailure)) { $AutoLaunchBuildLogOnFailure = $false }
        if (!(Test-Path Variable:Private:KeepBuildLogOnSuccessfulBuilds)) { $KeepBuildLogOnSuccessfulBuilds = $false }
        if (!(Test-Path Variable:Private:PassThru)) { $PassThru = $false }
        if (!(Test-Path Variable:Private:ShowBuildOutputInCurrentWindow)) { $ShowBuildOutputInCurrentWindow = $false }

		# If the keyword was supplied, place the log in the same folder as the solution/project being built.
		if ($BuildLogDirectoryPath.Equals("PathDirectory", [System.StringComparison]::InvariantCultureIgnoreCase))
		{
			$BuildLogDirectoryPath = [System.IO.Path]::GetDirectoryName($Path)
		}

		# Store the VS Command Prompt to do the build in, if one exists.
		$vsCommandPrompt = Get-VisualStudioCommandPromptPath

		# Local Variables.
		$solutionFileName = (Get-ItemProperty -Path $Path).Name
		$buildLogFilePath = (Join-Path -Path $BuildLogDirectoryPath -ChildPath $solutionFileName) + ".msbuild.log"
		$windowStyleOfNewWindow = if ($ShowBuildOutputInNewWindow) { "Normal" } else { "Hidden" }
		$buildCrashed = $false;

		# If all we want is the path to the Log file that will be generated, return it.
		if ($GetLogPath)
		{
			return $buildLogFilePath
		}

		# Try and build the solution.
		try
		{
			# Build the arguments to pass to MsBuild.
			$buildArguments = """$Path"" $MsBuildParameters /fileLoggerParameters:LogFile=""$buildLogFilePath"""
			
			# If the user hasn't set the UseSharedCompilation mode explicitly, turn it off (it's on by default, but can cause msbuild to hang for some reason).
			if ($buildArguments -notlike '*UseSharedCompilation*')
			{
				$buildArguments += " /p:UseSharedCompilation=false " # prevent processes from hanging (Roslyn compiler?)
			}

			# If the user hasn't set the UseSharedCompilation mode explicitly, turn it off (it's on by default, but can cause msbuild to hang for some reason).
			if ($buildArguments -notlike '*UseSharedCompilation*')
			{
				$buildArguments += " /p:UseSharedCompilation=false " # prevent processes from hanging (Roslyn compiler?)
			}

			# If a VS Command Prompt was found, call MSBuild from that since it sets environmental variables that may be needed to build some projects.
			if ($vsCommandPrompt -ne $null)
			{
				$cmdArgumentsToRunMsBuild = "/k "" ""$vsCommandPrompt"" & msbuild "
			}
			# Else the VS Command Prompt was not found, so just build using MSBuild directly.
			else
			{
				# Get the path to the MsBuild executable.
				$msBuildPath = Get-MsBuildPath
				$cmdArgumentsToRunMsBuild = "/k "" ""$msBuildPath"" "
			}

			# Append the MSBuild arguments to pass into cmd.exe in order to do the build.
			$cmdArgumentsToRunMsBuild += "$buildArguments "
			
			# If necessary, add a pause to wait for input before exiting the cmd.exe window.
			# No pausing allowed when using PassThru or not showing the build output.
			# The -NoNewWindow parameter of Start-Process does not behave correctly in the ISE and other PowerShell hosts (doesn't display any build output), 
			# so only allow it if in the default PowerShell host, since we know that one works.
			$pauseForInput = [string]::Empty
			if ($PromptForInputBeforeClosing -and !$PassThru `
				-and ($ShowBuildOutputInNewWindow -or ($ShowBuildOutputInCurrentWindow -and $Host.Name -eq "ConsoleHost")))
			{ $pauseForInput = "Pause & " }
			$cmdArgumentsToRunMsBuild += "& $pauseForInput Exit"" "

			Write-Debug "Starting new cmd.exe process with arguments ""$cmdArgumentsToRunMsBuild""."

			# Perform the build.
			if ($PassThru)
			{			
				if ($ShowBuildOutputInCurrentWindow)
				{
					return Start-Process cmd.exe -ArgumentList $cmdArgumentsToRunMsBuild -NoNewWindow -PassThru
				}
				else
				{
					return Start-Process cmd.exe -ArgumentList $cmdArgumentsToRunMsBuild -WindowStyle $windowStyleOfNewWindow -PassThru
				}
			}
			else
			{
				if ($ShowBuildOutputInCurrentWindow)
				{
					$process = Start-Process cmd.exe -ArgumentList $cmdArgumentsToRunMsBuild -NoNewWindow -Wait -PassThru
				}
				else
				{
					$process = Start-Process cmd.exe -ArgumentList $cmdArgumentsToRunMsBuild -WindowStyle $windowStyleOfNewWindow -Wait -PassThru
				}
				$processExitCode = $process.ExitCode
			}
		}
		catch
		{
			$buildCrashed = $true;
			$errorMessage = $_
			Write-Error ("Unexpected error occurred while building ""$Path"": $errorMessage");
		}

		# If the build crashed, return that the build didn't succeed.
		if ($buildCrashed)
		{
			return $false
		}

        # If we can't find the build's log file in order to inspect it, write a warning and return null.
        if (!(Test-Path -Path $buildLogFilePath))
        {
            Write-Warning "Cannot find the build log file at '$buildLogFilePath', so unable to determine if build succeeded or not."
            return $null
        }

		# Get if the build failed or not by looking at the log file.
		$buildSucceeded = (((Select-String -Path $buildLogFilePath -Pattern "Build FAILED." -SimpleMatch) -eq $null) -and $processExitCode -eq 0)

		# If the build succeeded.
		if ($buildSucceeded)
		{
			# If we shouldn't keep the log around, delete it.
			if (!$KeepBuildLogOnSuccessfulBuilds)
			{
				Remove-Item -Path $buildLogFilePath -Force
			}
		}
		# Else at least one of the projects failed to build.
		else
		{
			# Write the error message as a warning.
			Write-Warning "FAILED to build ""$Path"". Please check the build log ""$buildLogFilePath"" for details." 

			# If we should show the build log automatically, open it with the default viewer.
			if($AutoLaunchBuildLogOnFailure)
			{
				Start-Process -verb "Open" $buildLogFilePath;
			}
		}

		# Return if the Build Succeeded or Failed.
		return $buildSucceeded
	}
}

function Get-VisualStudioCommandPromptPath
{
<#
	.SYNOPSIS
		Gets the file path to the latest Visual Studio Command Prompt. Returns $null if a path is not found.
	
	.DESCRIPTION
		Gets the file path to the latest Visual Studio Command Prompt. Returns $null if a path is not found.
#>

	# Get some environmental paths.
	$vs2015CommandPromptPath = $env:VS140COMNTOOLS + 'VsDevCmd.bat'
	$vs2013CommandPromptPath = $env:VS120COMNTOOLS + 'VsDevCmd.bat'
	$vs2012CommandPromptPath = $env:VS110COMNTOOLS + 'VsDevCmd.bat'
	$vs2010CommandPromptPath = $env:VS100COMNTOOLS + 'vcvarsall.bat'
	$vsCommandPromptPaths = @($vs2015CommandPromptPath, $vs2013CommandPromptPath, $vs2012CommandPromptPath, $vs2010CommandPromptPath)

	# Store the VS Command Prompt to do the build in, if one exists.
	$vsCommandPromptPath = $null
	foreach ($path in $vsCommandPromptPaths)
	{
		try
		{
			if (Test-Path -Path $path)
			{
				$vsCommandPromptPath = $path
				break
			}
		}
		catch {}
	}

	# Return the path to the VS Command Prompt if it was found.
	return $vsCommandPromptPath
}

function Get-MsBuildPath
{
<#
	.SYNOPSIS
	Gets the path to the latest version of MsBuild.exe. Throws an exception if MSBuild.exe is not found.
	
	.DESCRIPTION
	Gets the path to the latest version of MsBuild.exe. Throws an exception if MSBuild.exe is not found.
#>

	# Get the path to the directory that the latest version of MSBuild is in.
	$MsBuildToolsVersionsStrings = Get-ChildItem -Path 'HKLM:\SOFTWARE\Microsoft\MSBuild\ToolsVersions\' | Where-Object { $_ -match '[0-9]+\.[0-9]' } | Select-Object -ExpandProperty PsChildName
	[double[]]$MsBuildToolsVersions = $MsBuildToolsVersionsStrings | ForEach-Object { [Convert]::ToDouble($_) }
	$LargestMsBuildToolsVersion = $MsBuildToolsVersions | Sort-Object -Descending | Select-Object -First 1 
	$MsBuildToolsVersionsKeyToUse = Get-Item -Path ('HKLM:\SOFTWARE\Microsoft\MSBuild\ToolsVersions\{0:n1}' -f $LargestMsBuildToolsVersion)
	$MsBuildDirectoryPath = $MsBuildToolsVersionsKeyToUse | Get-ItemProperty -Name 'MSBuildToolsPath' | Select -ExpandProperty 'MSBuildToolsPath'

	if(!$MsBuildDirectoryPath)
	{
		throw 'MsBuild.exe was not found on the system.'          
	}

	# Get the path to the MSBuild executable.
	$MsBuildPath = (Join-Path -Path $MsBuildDirectoryPath -ChildPath 'msbuild.exe')

	if(!(Test-Path $MsBuildPath -PathType Leaf))
	{
		throw 'MsBuild.exe was not found on the system.'          
	}

	return $MsBuildPath
}

Export-ModuleMember -Function Invoke-MsBuild<|MERGE_RESOLUTION|>--- conflicted
+++ resolved
@@ -140,11 +140,7 @@
 	.NOTES
 	Name:   Invoke-MsBuild
 	Author: Daniel Schroeder (originally based on the module at http://geekswithblogs.net/dwdii/archive/2011/05/27/part-2-automating-a-visual-studio-build-with-powershell.aspx)
-<<<<<<< HEAD
 	Version: 2.0.0
-=======
-	Version: 1.6.2
->>>>>>> ff9adf7f
 #>
 	[CmdletBinding(DefaultParameterSetName="Wait")]
 	param
@@ -180,14 +176,14 @@
 		[Alias("Show")]
 		[Alias("S")]
 		[switch] $ShowBuildOutputInNewWindow,
-		
+
 		[parameter(Mandatory=$false)]
 		[switch] $ShowBuildOutputInCurrentWindow,
 
 		[parameter(Mandatory=$false,ParameterSetName="Wait")]
 		[Alias("Prompt")]
 		[switch] $PromptForInputBeforeClosing,
-		
+
 		[parameter(Mandatory=$false,ParameterSetName="PassThru")]
 		[switch] $PassThru,
 
@@ -238,12 +234,6 @@
 		{
 			# Build the arguments to pass to MsBuild.
 			$buildArguments = """$Path"" $MsBuildParameters /fileLoggerParameters:LogFile=""$buildLogFilePath"""
-			
-			# If the user hasn't set the UseSharedCompilation mode explicitly, turn it off (it's on by default, but can cause msbuild to hang for some reason).
-			if ($buildArguments -notlike '*UseSharedCompilation*')
-			{
-				$buildArguments += " /p:UseSharedCompilation=false " # prevent processes from hanging (Roslyn compiler?)
-			}
 
 			# If the user hasn't set the UseSharedCompilation mode explicitly, turn it off (it's on by default, but can cause msbuild to hang for some reason).
 			if ($buildArguments -notlike '*UseSharedCompilation*')
@@ -281,7 +271,7 @@
 
 			# Perform the build.
 			if ($PassThru)
-			{			
+			{
 				if ($ShowBuildOutputInCurrentWindow)
 				{
 					return Start-Process cmd.exe -ArgumentList $cmdArgumentsToRunMsBuild -NoNewWindow -PassThru
@@ -296,9 +286,9 @@
 				if ($ShowBuildOutputInCurrentWindow)
 				{
 					$process = Start-Process cmd.exe -ArgumentList $cmdArgumentsToRunMsBuild -NoNewWindow -Wait -PassThru
-				}
-				else
-				{
+			}
+			else
+			{
 					$process = Start-Process cmd.exe -ArgumentList $cmdArgumentsToRunMsBuild -WindowStyle $windowStyleOfNewWindow -Wait -PassThru
 				}
 				$processExitCode = $process.ExitCode
